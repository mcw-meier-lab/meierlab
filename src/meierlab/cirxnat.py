--- conflicted
+++ resolved
@@ -418,13 +418,8 @@
 
         return scans_dcm
 
-<<<<<<< HEAD
     def get_scans_usability(self, subject_id, experiment_id, scan_list=[]):
         """Get a dictionary of subject scans and their usability
-=======
-    def get_scans_usability(self, subject_id, experiment_id):
-        """Get a dictionary of subject scans and their usability.
->>>>>>> 3cab6fff
 
         Parameters
         ----------
@@ -437,12 +432,8 @@
 
         Returns
         -------
-<<<<<<< HEAD
-        Scan usability dictionary with ID, series_description, frames, and QA note.
-=======
         dict
             Scan usability dictionary with ID, series_description, and QA note.
->>>>>>> 3cab6fff
         """
         url = self._get_base_url(f"/{subject_id}/experiments/{experiment_id}/scans")
         payload = {"format": "json"}
@@ -545,11 +536,7 @@
 
         return error
 
-<<<<<<< HEAD
     def get_project_dcm_params(self,scan_list=[],extra_tags={}):
-=======
-    def get_project_dcm_params(self, scan_list=None):
->>>>>>> 3cab6fff
         """Get a pandas DataFrame containing DICOM parameter information
         for all experiments in a project.
 
@@ -570,7 +557,6 @@
             scans = self.get_scans_dictionary(
                 exp["subject_label"], exp["experiment_label"]
             )
-<<<<<<< HEAD
             #scans_dcm = self.get_dicom_tags(exp["experiment_label"], scans.keys(), extra_tags)
             if not scan_list:
                 scans_dcm = self.get_dicom_tags(exp["experiment_label"], scans.keys(),extra_tags)
@@ -580,27 +566,16 @@
             else:
                 new_scans = {}
                 new_use = {}
-=======
-            if not scan_list:
-                scans_dcm = self.get_dicom_tags(exp["experiment_label"], scans.keys())
-            else:
-                new_scans = {}
->>>>>>> 3cab6fff
                 for scan_num, scan_desc in scans.items():
                     for s in scan_list:
                         if s in scan_desc:
                             new_scans[scan_num] = scan_desc
-<<<<<<< HEAD
                             new_use[scan_num] = scan_desc
 
                 scans_dcm = self.get_dicom_tags(exp["experiment_label"], new_scans.keys(),extra_tags)
                 usability = self.get_scans_usability(
                     exp["subject_label"],exp["experiment_label"], new_use.values()
                 )
-=======
-
-                scans_dcm = self.get_dicom_tags(exp["experiment_label"], new_scans.keys())
->>>>>>> 3cab6fff
 
             for scan, tag_vals in scans_dcm.items():
                 for tag, val in tag_vals.items():
