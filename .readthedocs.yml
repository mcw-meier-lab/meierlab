--- conflicted
+++ resolved
@@ -27,14 +27,9 @@
 # Optional but recommended, declare the Python requirements required
 # to build your documentation
 # See https://docs.readthedocs.io/en/stable/guides/reproducible-builds.html
-<<<<<<< HEAD
+
 python:
     install:
     - requirements: requirements.txt
     - method: pip
-      path: .
-=======
-#python:
-#    install:
-#    - requirements: docs/requirements.txt
->>>>>>> 23729716
+      path: .